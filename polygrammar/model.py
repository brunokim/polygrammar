from collections.abc import Mapping

from attrs import evolve, field, frozen
from attrs.validators import (
    and_,
    deep_iterable,
    deep_mapping,
    ge,
    instance_of,
    max_len,
    min_len,
    optional,
)
from frozendict import frozendict

__all__ = [
    "Node",
    "Expr",
    "Alt",
    "Cat",
    "Repeat",
    "Optional",
    "ZeroOrMore",
    "OneOrMore",
    "Symbol",
    "String",
    "Char",
    "EndOfFile",
    "Empty",
    "CharRange",
    "Charset",
    "Diff",
    "CharsetDiff",
    "Rule",
    "Grammar",
    "Visitor",
]


def to_string(x):
    return String(x) if isinstance(x, str) else x


def to_char(x):
    return Char(x) if isinstance(x, str) else x


def to_charset(x):
    return Charset([x]) if isinstance(x, (Char, CharRange)) else x


def to_symbol(x):
    return Symbol(x) if isinstance(x, str) else x


# Abstract classes


@frozen
class Node:
    @property
    def children(self):
        return ()

    @property
    def attributes(self):
        return {}


@frozen
class Expr(Node):
    metadata: Mapping[str, str | None] = field(
        kw_only=True,
        eq=False,
        hash=False,
        repr=False,
        factory=frozendict,
        validator=deep_mapping(instance_of(str), optional(instance_of(str))),
    )

    def with_meta(self, name, value=None):
        return evolve(self, metadata=self.metadata.set(name, value))

    def has_meta(self, *names: str) -> bool:
        return any(name in self.metadata for name in names)


@frozen
class _SingleExpr(Expr):
    expr: Expr = field(validator=instance_of(Expr))

    @property
    def children(self):
        return (self.expr,)

    @classmethod
    def create(cls, *exprs: Expr):
        expr = Cat.create(*exprs)
        return cls(expr)


# Terminal expressions


@frozen
class Symbol(Expr):
    name: str = field(validator=[instance_of(str), min_len(1)])


@frozen
class String(Expr):
    value: str = field(validator=[instance_of(str), min_len(1)])


class EndOfFile(Expr):
    pass


class Empty(Expr):
    pass


# Composite expressions


@frozen
<<<<<<< HEAD
class _ManyExprs(Expr):
=======
class _ManyExpr(Expr):
>>>>>>> 0205a106
    exprs: tuple[Expr, ...] = field(
        converter=tuple, validator=[min_len(2), deep_iterable(instance_of(Expr))]
    )

    @property
    def children(self):
        return self.exprs

    @classmethod
    def create(cls, *exprs: Expr) -> Expr:
        exprs = (to_string(expr) for expr in exprs)
        # Expand nested elements.
        exprs2 = []
        for expr in exprs:
            if isinstance(expr, cls):
                exprs2.extend(expr.exprs)
            else:
                exprs2.append(expr)
        exprs = exprs2

        # Simplify if only one expr.
        if len(exprs) == 1:
            return exprs[0]

        return cls(exprs)


# Terminals


@frozen
<<<<<<< HEAD
class Alt(_ManyExprs):
    pass


@frozen
class Cat(_ManyExprs):
    pass


@frozen
class _SingleExpr(Expr):
    expr: Expr = field(validator=instance_of(Expr))

    @property
    def children(self):
        return (self.expr,)

    @classmethod
    def create(cls, *exprs: Expr):
        expr = Cat.create(*exprs)
        return cls(expr)


@frozen
class Optional(_SingleExpr):
    pass
=======
class Symbol(Expr):
    name: str = field(validator=[instance_of(str), min_len(1)])


@frozen
class String(Expr):
    value: str = field(validator=[instance_of(str), min_len(1)])


class EndOfFile(Expr):
    pass


class Empty(Expr):
    pass


# Composite expressions.


@frozen
class Alt(_ManyExpr):
    pass


@frozen
class Cat(_ManyExpr):
    pass


# Repeated composite


@frozen
class Optional(_SingleExpr):
    pass


@frozen
class ZeroOrMore(_SingleExpr):
    pass


@frozen
class OneOrMore(_SingleExpr):
    pass
>>>>>>> 0205a106


@frozen
class ZeroOrMore(_SingleExpr):
    pass


@frozen
class OneOrMore(_SingleExpr):
    pass


@frozen
class Repeat(_SingleExpr):
    min: int = field(validator=[instance_of(int), ge(0)], default=0)
    max: int | None = field(
        validator=optional(and_(instance_of(int), ge(0))), default=None
    )

    def __attrs_post_init__(self):
        if self.max is not None and self.min > self.max:
            raise ValueError(f"{self.min} > {self.max}")

    @property
    def attributes(self):
        return {"min": self.min, "max": self.max}

    @classmethod
    def create(cls, *exprs: Expr, min=0, max=None):
        expr = Cat.create(*exprs)
        if min == 0 and max is None:
            return ZeroOrMore(expr)
        if min == 0 and max == 1:
            return Optional(expr)
        if min == 1 and max is None:
            return OneOrMore(expr)
        return cls(expr, min, max)


<<<<<<< HEAD
# Charset expression.
=======
# Charset
>>>>>>> 0205a106


@frozen
class Char(Node):
    char: str = field(validator=[instance_of(str), min_len(1), max_len(1)])


@frozen
class CharRange(Node):
    start: Char = field(validator=instance_of(Char))
    end: Char = field(validator=instance_of(Char))

    def __attrs_post_init__(self):
        if self.start.char >= self.end.char:
            raise ValueError(f"Invalid range: {self.start}-{self.end}")

    @property
    def children(self):
        return (self.start, self.end)

    @classmethod
    def create(cls, start: str | Char, end: str | Char) -> "CharRange":
        return cls(to_char(start), to_char(end))


@frozen
class Charset(Expr):
    groups: tuple[Char | CharRange, ...] = field(
        converter=tuple,
        validator=[deep_iterable(instance_of((Char, CharRange))), min_len(1)],
    )

    @property
    def children(self):
        return self.groups

    @classmethod
    def create(cls, *groups: str | Char | CharRange) -> "Charset":
        if not groups:
            return Empty()
        groups = (to_char(g) for g in groups)
        return cls(groups)


# Diff


@frozen
class Diff(Expr):
    base: Expr = field(validator=instance_of(Expr))
    diff: Expr = field(validator=instance_of(Expr))

    @property
    def children(self):
        return (self.base, self.diff)

    @classmethod
    def create(cls, base: Expr, *exprs: Expr) -> "Diff":
        for expr in exprs:
            base = cls(base, to_string(expr))
        return base


@frozen
class CharsetDiff(Diff):
    def __attrs_post_init__(self):
        if not isinstance(self.base, (Charset, Symbol, CharsetDiff)):
            raise TypeError(
                f"base must be Charset, Symbol, or CharsetDiff got {type(self.base)}"
            )
        if not isinstance(self.diff, (Charset, Symbol)):
            raise TypeError(f"diff must be Charset or Symbol, got {type(self.diff)}")

    @classmethod
    def create(cls, base: Expr, *exprs: Expr) -> "CharsetDiff":
        for expr in exprs:
            base = cls(base, to_charset(to_char(expr)))
        return base


<<<<<<< HEAD
# Grammar components
=======
# Grammar and rules
>>>>>>> 0205a106


@frozen
class Rule(Node):
    name: Symbol = field(validator=instance_of(Symbol))
    expr: Expr = field(validator=instance_of(Expr))

    is_additional_cat: bool = field(default=False, validator=instance_of(bool))
    is_additional_alt: bool = field(default=False, validator=instance_of(bool))

    @property
    def children(self):
        return (self.name, self.expr)

    @property
    def attributes(self):
        return {
            "is_additional_cat": self.is_additional_cat,
            "is_additional_alt": self.is_additional_alt,
        }

    @classmethod
    def create(
        cls,
        name: str | Symbol,
        *exprs: Expr,
        is_additional_cat=False,
        is_additional_alt=False,
    ) -> "Rule":
        return cls(
            to_symbol(name), Cat.create(*exprs), is_additional_cat, is_additional_alt
        )


@frozen
class Grammar(Node):
    rules: tuple[Rule, ...] = field(
        converter=tuple, validator=[min_len(1), deep_iterable(instance_of(Rule))]
    )

    @property
    def children(self):
        return self.rules

    @classmethod
    def create(cls, *rules, **kwargs) -> "Grammar":
        rules = list(rules)
        for k, v in kwargs.items():
            rules.append(Rule.create(k, v))
        return cls(rules)


# Recursive walk


def walk(node, f):
    for child in node.children:
        yield from walk(child, f)
    yield from f(node)


def transform(node, f):
    if not node.children:
        return f(node)
    cls = type(node)
    children = (transform(c, f) for c in node.children)
    return f(cls.create(*children, **node.attributes))


def symbols(e: Expr):
    def f(e):
        if isinstance(e, Symbol):
            yield e.name

    return set(walk(e, f))


# Metadata predicates


def is_token(expr):
    return expr.has_meta("token")


def is_ignored(expr):
    return expr.has_meta("_", "ignore")


def is_case_sensitive(expr):
    if expr.has_meta("s", "case_sensitive"):
        return True
    if expr.has_meta("i", "case_insensitive"):
        return False
    return True


# Visitor


class Visitor:
    def visit(self, name, *args):
        return (name,) + args<|MERGE_RESOLUTION|>--- conflicted
+++ resolved
@@ -99,36 +99,8 @@
         return cls(expr)
 
 
-# Terminal expressions
-
-
-@frozen
-class Symbol(Expr):
-    name: str = field(validator=[instance_of(str), min_len(1)])
-
-
-@frozen
-class String(Expr):
-    value: str = field(validator=[instance_of(str), min_len(1)])
-
-
-class EndOfFile(Expr):
-    pass
-
-
-class Empty(Expr):
-    pass
-
-
-# Composite expressions
-
-
-@frozen
-<<<<<<< HEAD
-class _ManyExprs(Expr):
-=======
+@frozen
 class _ManyExpr(Expr):
->>>>>>> 0205a106
     exprs: tuple[Expr, ...] = field(
         converter=tuple, validator=[min_len(2), deep_iterable(instance_of(Expr))]
     )
@@ -140,7 +112,7 @@
     @classmethod
     def create(cls, *exprs: Expr) -> Expr:
         exprs = (to_string(expr) for expr in exprs)
-        # Expand nested elements.
+        # Expand nested Alts.
         exprs2 = []
         for expr in exprs:
             if isinstance(expr, cls):
@@ -160,34 +132,6 @@
 
 
 @frozen
-<<<<<<< HEAD
-class Alt(_ManyExprs):
-    pass
-
-
-@frozen
-class Cat(_ManyExprs):
-    pass
-
-
-@frozen
-class _SingleExpr(Expr):
-    expr: Expr = field(validator=instance_of(Expr))
-
-    @property
-    def children(self):
-        return (self.expr,)
-
-    @classmethod
-    def create(cls, *exprs: Expr):
-        expr = Cat.create(*exprs)
-        return cls(expr)
-
-
-@frozen
-class Optional(_SingleExpr):
-    pass
-=======
 class Symbol(Expr):
     name: str = field(validator=[instance_of(str), min_len(1)])
 
@@ -234,21 +178,11 @@
 @frozen
 class OneOrMore(_SingleExpr):
     pass
->>>>>>> 0205a106
-
-
-@frozen
-class ZeroOrMore(_SingleExpr):
-    pass
-
-
-@frozen
-class OneOrMore(_SingleExpr):
-    pass
-
-
-@frozen
-class Repeat(_SingleExpr):
+
+
+@frozen
+class Repeat(Expr):
+    expr: Expr = field(validator=instance_of(Expr))
     min: int = field(validator=[instance_of(int), ge(0)], default=0)
     max: int | None = field(
         validator=optional(and_(instance_of(int), ge(0))), default=None
@@ -257,6 +191,10 @@
     def __attrs_post_init__(self):
         if self.max is not None and self.min > self.max:
             raise ValueError(f"{self.min} > {self.max}")
+
+    @property
+    def children(self):
+        return (self.expr,)
 
     @property
     def attributes(self):
@@ -274,11 +212,7 @@
         return cls(expr, min, max)
 
 
-<<<<<<< HEAD
-# Charset expression.
-=======
 # Charset
->>>>>>> 0205a106
 
 
 @frozen
@@ -359,11 +293,7 @@
         return base
 
 
-<<<<<<< HEAD
-# Grammar components
-=======
 # Grammar and rules
->>>>>>> 0205a106
 
 
 @frozen
