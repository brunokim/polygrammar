import re

from attrs import evolve
from multimethod import multimethod

from polygrammar.grammars.lisp import parse_lisp_grammar
from polygrammar.model import *
from polygrammar.recursive_parser import Parser

# abnf_priority


@multimethod
def abnf_priority(self: object) -> int:
    return 0


@multimethod
def abnf_priority(self: Alt) -> int:
    return 100


@multimethod
def abnf_priority(self: Cat) -> int:
    return 50


@multimethod
<<<<<<< HEAD
def abnf_priority(self: Repeat | Optional | ZeroOrMore | OneOrMore) -> int:
=======
def abnf_priority(self: Repeat | OneOrMore | ZeroOrMore | Optional) -> int:
>>>>>>> 0205a106
    return 25


# to_abnf


@multimethod
def to_abnf(obj, parent_priority: int) -> str:
    if abnf_priority(obj) > parent_priority:
        return "(" + to_abnf(obj) + ")"
    return to_abnf(obj)


@multimethod
def to_abnf(obj) -> str:
    raise NotImplementedError(f"to_abnf not implemented for {type(obj)}")


@multimethod
def to_abnf(obj: Grammar) -> str:
    return "\r\n".join(to_abnf(rule) for rule in obj.rules) + "\r\n"


@multimethod
def to_abnf(obj: Rule) -> str:
    defined_as = "=/" if obj.is_additional_alt else "="
    return f"{to_abnf(obj.name)} {defined_as} {to_abnf(obj.expr)}"


@multimethod
def to_abnf(obj: Symbol) -> str:
    if not re.match(r"^[A-Za-z][A-Za-z0-9-]*$", obj.name):
        raise ValueError(f"Invalid rulename: {obj.name}")
    return obj.name


@multimethod
def to_abnf(obj: Cat):
    return " ".join(to_abnf(expr, abnf_priority(obj)) for expr in obj.exprs)


@multimethod
def to_abnf(obj: Alt):
    return " / ".join(to_abnf(expr, abnf_priority(obj)) for expr in obj.exprs)


@multimethod
def to_abnf(obj: String):
    if re.match(r"[ -!#-~]*\Z", obj.value):
        if obj.metadata.get("case_sensitive"):
            return f'%s"{obj.value}"'
        return f'"{obj.value}"'
    return "%x" + ".".join(to_hex(c) for c in obj.value)


@multimethod
def to_abnf(obj: Repeat):
    min = str(obj.min) if obj.min > 0 else ""
    max = str(obj.max) if obj.max is not None else ""
    expr = to_abnf(obj.expr, abnf_priority(obj))

    if not min and not max:
        return f"*{expr}"
    if min == max:
        return f"{min}{expr}"
    return f"{min}*{max}{expr}"


@multimethod
def to_abnf(obj: Optional):
    expr = to_abnf(obj.expr, abnf_priority(obj))
    return f"[ {expr} ]"


@multimethod
def to_abnf(obj: ZeroOrMore):
    expr = to_abnf(obj.expr, abnf_priority(obj))
    return f"*{expr}"


@multimethod
def to_abnf(obj: OneOrMore):
    expr = to_abnf(obj.expr, abnf_priority(obj))
    return f"1*{expr}"


@multimethod
def to_abnf(obj: ZeroOrMore):
    expr = to_abnf(obj.expr, abnf_priority(obj))
    return f"*{expr}"


@multimethod
def to_abnf(obj: OneOrMore):
    expr = to_abnf(obj.expr, abnf_priority(obj))
    return f"1*{expr}"


@multimethod
def to_abnf(obj: Charset):
    parts = [to_abnf(g) for g in obj.groups]
    if len(parts) == 1:
        return parts[0]
    return "(" + " / ".join(parts) + ")"


@multimethod
def to_abnf(obj: Char):
    return "%x" + to_hex(obj.char)


@multimethod
def to_abnf(obj: CharRange):
    return "%x" + to_hex(obj.start.char) + "-" + to_hex(obj.end.char)


def to_hex(ch):
    return f"{ord(ch):02X}"


STRICT_ABNF_GRAMMAR = parse_lisp_grammar(
    r'''
    (grammar
        ; Rules
        (rule rulelist (+ (| rule #_(cat (* WSP) c-nl))))
        (rule rule rulename defined-as elements c-nl)
        (rule rulename ALPHA (* (| ALPHA DIGIT "-")))
        (rule defined-as #_(* c-wsp) (| "=" "=/") #_(* c-wsp))

        ; Expressions
        (rule elements alternation #_(* WSP))
        (rule alternation
            concatenation
            (* #_(* c-wsp) "/" #_(* c-wsp) concatenation))
        (rule concatenation repetition (* #_(+ c-wsp) repetition))
        (rule repetition (? repeat) element)
        (rule repeat (|
            (+ DIGIT)
            (cat (* DIGIT) "*" (* DIGIT))))
        (rule element (| rulename group option char-val num-val prose-val))
        (rule group "(" #_(* c-wsp) alternation #_(* c-wsp) ")")
        (rule option "[" #_(* c-wsp) alternation #_(* c-wsp) "]")

        ; Strings
        (rule char-val (| case-sensitive-string case-insensitive-string))
        (rule case-sensitive-string "%s" #token quoted-string)
        (rule case-insensitive-string (? "%i") #token quoted-string)
        (rule quoted-string
            DQUOTE
            (* (alt
                (charset (char_range " " "!"))
                (charset (char_range "#" "~"))))
            DQUOTE)

        ; Numeric values.
        (rule num-val "%" (| bin-val dec-val hex-val))
        (rule bin-val "b"
            (+ BIT)
            (? (|
                (+ "." (+ BIT))
                (cat "-" (+ BIT)))))
        (rule dec-val "d"
            (+ DIGIT)
            (? (|
                (+ "." (+ DIGIT))
                (cat "-" (+ DIGIT)))))
        (rule hex-val "x"
            (+ HEXDIG)
            (? (|
                (+ "." (+ HEXDIG))
                (cat "-" (+ HEXDIG)))))

        ; Prose placeholder.
        (rule prose-val "<" (* (alt (charset (char_range " " "=")) (charset (char_range "?" "~"))))  ">")

        ; Whitespace
        (rule c-wsp (? c-nl) WSP)
        (rule c-nl (| comment nl))
        (rule nl CRLF)
        (rule comment ";" (* (| VCHAR WSP)) nl)

        ; ASCII character sets
        (rule WSP (alt " " "\t"))
        (rule BIT (alt "0" "1"))
        (rule DIGIT (charset (char_range "0" "9")))
        (rule HEXDIG (alt
            (charset (char_range "0" "9"))
            (charset (char_range "A" "F"))
            (charset (char_range "a" "f"))))
        (rule VCHAR (charset (char_range "!" "~")))
        (rule ALPHA (alt (charset (char_range "A" "Z")) (charset (char_range "a" "z"))))
        (rule CR "\r")
        (rule LF "\n")
        (rule CRLF CR LF)
        (rule HTAB "\t")
        (rule SP " ")
        (rule DQUOTE """")
        (rule LWSP (* (| WSP (cat CRLF WSP))))
        (rule OCTET (charset (char_range "\x00" "\xFF")))
        (rule CHAR (charset (char_range "\x01" "\x7F")))
        (rule CTL (alt (charset (char_range "\x00" "\x1F")) "\x7F"))
    )
    '''
)


class AbnfVisitor(Visitor):
    def visit_rulelist(self, *args):
        return Grammar(args)

    def visit_rule(self, *args):
        name, defined_as, elements, _ = args
        rule = Rule(name, elements)
        if defined_as == "=/":
            rule = evolve(rule, is_additional_alt=True)
        return rule

    def visit_rulename(self, *tokens):
        return Symbol("".join(tokens))

    def visit_defined_as(self, token):
        return token

    def visit_elements(self, arg):
        return arg

    def visit_alternation(self, *args):
        return Alt.create(*(args[i] for i in range(0, len(args), 2)))

    def visit_concatenation(self, *args):
        return Cat.create(*args)

    def visit_repetition(self, *args):
        if len(args) == 1:
            return args[0]
        (_, *chars), element = args
        chars = iter(chars)

        ch = next(chars)

        def read_num():
            nonlocal ch
            num = ""
            while ch is not None and ch.isdigit():
                num += ch
                ch = next(chars, None)
            return int(num)

        if ch == "*":
            ch = next(chars, None)
            if ch is None:
                # Case *expr
                return ZeroOrMore.create(element)
            max = read_num()
            # Case *2expr
            return Repeat.create(element, min=0, max=max)

        min = read_num()

        if ch is None:
            # Case 2expr
            return Repeat.create(element, min=min, max=min)
        assert ch == "*"

        ch = next(chars, None)
        if ch is None:
            # Case 2*expr
            return Repeat.create(element, min=min)

        max = read_num()
        # Case 2*3expr
        return Repeat.create(element, min=min, max=max)

    def visit_element(self, arg):
        return arg

    def visit_group(self, *args):
        _, arg, _ = args
        return arg

    def visit_option(self, *args):
        _, arg, _ = args
        return Optional(arg)

    def visit_char_val(self, arg):
        return arg

    def visit_case_sensitive_string(self, *args):
        _, arg = args
        arg = String(arg).with_meta("case_sensitive")
        return arg

    def visit_case_insensitive_string(self, *args):
        arg = String(args[-1])
        arg = arg.with_meta("case_insensitive")
        return arg

    def visit_quoted_string(self, token):
        return token[1:-1]

    def visit_num_val(self, _, arg):
        return arg

    def visit_bin_val(self, _, *args):
        return self._visit_num_val(args, 2)

    def visit_dec_val(self, _, *args):
        return self._visit_num_val(args, 10)

    def visit_hex_val(self, _, *args):
        return self._visit_num_val(args, 16)

    def _visit_num_val(self, args, base):
        args = iter(args)

        chars = []
        sep = ""

        num = ""
        ch = next(args)
        while True:
            num += ch
            ch = next(args, None)
            if ch is None:
                chars.append(chr(int(num, base)))
                break
            if ch in ".-":
                chars.append(chr(int(num, base)))
                sep = ch
                num = ""
                ch = next(args)

        if sep in {".", ""}:
            return String("".join(chars))

        assert sep == "-"
        assert len(chars) == 2
        return Charset.create(CharRange.create(chars[0], chars[1]))

    def visit_prose_val(self, *chars):
        return String("".join(chars[1:-1]))


# Allow LF and EOF as a newline, in addition to CRLF.
ABNF_GRAMMAR = evolve(
    STRICT_ABNF_GRAMMAR,
    rules=STRICT_ABNF_GRAMMAR.rules
    + (
        Rule.create(
            "nl", Alt.create(String("\n"), EndOfFile()), is_additional_alt=True
        ),
    ),
)

STRICT_PARSER = Parser.from_grammar(STRICT_ABNF_GRAMMAR, AbnfVisitor())
PARSER = Parser.from_grammar(ABNF_GRAMMAR, AbnfVisitor())


def parse_abnf(text: str, strict_newlines=False):
    parser = STRICT_PARSER if strict_newlines else PARSER
    tree, _ = parser.first_parse(text)
    (node,) = tree
    return node<|MERGE_RESOLUTION|>--- conflicted
+++ resolved
@@ -26,11 +26,7 @@
 
 
 @multimethod
-<<<<<<< HEAD
-def abnf_priority(self: Repeat | Optional | ZeroOrMore | OneOrMore) -> int:
-=======
 def abnf_priority(self: Repeat | OneOrMore | ZeroOrMore | Optional) -> int:
->>>>>>> 0205a106
     return 25
 
 
@@ -101,20 +97,7 @@
 
 @multimethod
 def to_abnf(obj: Optional):
-    expr = to_abnf(obj.expr, abnf_priority(obj))
-    return f"[ {expr} ]"
-
-
-@multimethod
-def to_abnf(obj: ZeroOrMore):
-    expr = to_abnf(obj.expr, abnf_priority(obj))
-    return f"*{expr}"
-
-
-@multimethod
-def to_abnf(obj: OneOrMore):
-    expr = to_abnf(obj.expr, abnf_priority(obj))
-    return f"1*{expr}"
+    return f"[ {to_abnf(obj.expr)} ]"
 
 
 @multimethod
